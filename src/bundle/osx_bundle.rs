use Settings;
use icns;
use image::{self, GenericImage};
use std::error::Error;
use std::ffi::OsStr;
use std::fs::{self, File, create_dir_all};
use std::io::prelude::*;
use std::io::{self, BufWriter};
use std::path::{Path, PathBuf};
use std::marker::{Send, Sync};
use walkdir::WalkDir;

pub fn bundle_project(settings: &Settings) -> Result<Vec<PathBuf>, Box<Error + Send + Sync>> {
    let mut app_bundle_path = settings.cargo_settings.project_out_directory.clone();
    app_bundle_path.push({
        let mut bundle_name = settings.bundle_name.clone();
        bundle_name.push_str(".app");
        bundle_name
    });
    let mut bundle_directory = app_bundle_path.clone();
    bundle_directory.push("Contents");
    try!(create_dir_all(&bundle_directory));

    let mut resources_dir = bundle_directory.clone();
    resources_dir.push("Resources");

    let bundle_icon_file: Option<PathBuf> = try!(create_icns_file(&settings.bundle_name,
                                                                  &resources_dir,
                                                                  &settings.icon_files));

    let mut plist = try!({
        let mut f = bundle_directory.clone();
        f.push("Info.plist");
        File::create(f)
    });

    let bin_name = try!(settings.cargo_settings
                                .binary_file
                                .file_name()
                                .and_then(OsStr::to_str)
                                .map(ToString::to_string)
                                .ok_or(Box::from("Could not get file name of binary file.")
                                            as Box<Error + Send + Sync>));

    let contents = format!("<?xml version=\"1.0\" encoding=\"UTF-8\"?>\n\
                            <!DOCTYPE plist PUBLIC \"-//Apple Computer//DTD PLIST 1.0//EN\" \
                                        \"http://www.apple.com/DTDs/PropertyList-1.0.dtd\">\n\
                            <plist version=\"1.0\">\n\
                            <dict>\n\
                                <key>CFBundleDevelopmentRegion</key>\n\
                                <string>English</string>\n\
                                <key>CFBundleExecutable</key>\n\
                                <string>{}</string>\n\
                                <key>CFBundleGetInfoString</key>\n\
                                <string></string>\n\
                                <key>CFBundleIconFile</key>\n\
                                <string>{}</string>\n\
                                <key>CFBundleIdentifier</key>\n\
                                <string></string>\n\
                                <key>CFBundleInfoDictionaryVersion</key>\n\
                                <string>6.0</string>\n\
                                <key>CFBundleLongVersionString</key>\n\
                                <string></string>\n\
                                <key>CFBundleName</key>\n\
                                <string>{}</string>\n\
                                <key>CFBundlePackageType</key>\n\
                                <string>APPL</string>\n\
                                <key>CFBundleShortVersionString</key>\n\
                                <string>{}</string>\n\
                                <key>CFBundleSignature</key>\n\
                                <string>{}</string>\n\
                                <key>CFBundleVersion</key>\n\
                                <string></string>\n\
                                <key>CSResourcesFileMapped</key>\n\
                                <true/>\n\
                                <key>LSRequiresCarbon</key>\n\
                                <true/>\n\
                                <key>NSHumanReadableCopyright</key>\n\
                                <string>{}</string>\n\
                            </dict>\n\
                            </plist>",
                           bin_name,
<<<<<<< HEAD
                           settings.icon_file
                                   .as_ref()
                                   .and_then(|p| p.file_name())
                                   .and_then(OsStr::to_str)
                                   .unwrap_or("???"),
=======
                           bundle_icon_file.as_ref()
                                           .and_then(|p| p.file_name())
                                           .and_then(OsStr::to_str)
                                           .unwrap_or("???"),
>>>>>>> 82c38dbf
                           settings.bundle_name,
                           settings.version_str.as_ref().unwrap_or(&settings.cargo_settings.version),
                           settings.identifier,
                           settings.copyright.as_ref().unwrap_or(&String::new()));

    try!(plist.write_all(&contents.into_bytes()[..]));
    try!(plist.sync_all());

    if !settings.resource_files.is_empty() {
        try!(create_dir_all(&resources_dir));

        for res_path in &settings.resource_files {
            try!(copy_path(&res_path, &resources_dir));
        }
    }

    let mut bin_path = bundle_directory;
    bin_path.push("MacOS");
    try!(create_dir_all(&bin_path));
    let bundle_binary = {
        bin_path.push(bin_name);
        bin_path
    };
    try!(fs::copy(&settings.cargo_settings.binary_file, &bundle_binary));

    Ok(vec![app_bundle_path])
}

fn copy_path(from: &Path, to: &Path) -> Result<(), io::Error> {
    if from.is_file() {
        // TODO(burtonageo): This fails if this is a path to a file which has directory components
        // e.g. from = `/assets/configurations/features-release.json`
        try!(fs::copy(&from, &to));
        return Ok(());
    }

    for entry in WalkDir::new(from) {
        let entry = try!(entry);
        let entry = entry.path();

        if entry.is_dir() {
            continue;
        }

        let mut entry_destination = to.to_path_buf();
        entry_destination.push(entry);
        if let Some(parent) = entry_destination.parent() {
            try!(fs::create_dir_all(parent));
        }
        try!(fs::copy(&entry, &entry_destination));
    }

    Ok(())
}

/// Given a list of icon files, try to produce an ICNS file in the resources
/// directory and return the path to it.  Returns `Ok(None)` if no usable icons
/// were provided.
fn create_icns_file(bundle_name: &String,
                    resources_dir: &PathBuf,
                    icon_paths: &Vec<PathBuf>)
                    -> Result<Option<PathBuf>, Box<Error + Send + Sync>> {
    if icon_paths.is_empty() {
        return Ok(None);
    }

    // If one of the icon files is already an ICNS file, just use that.
    if let Some(icns_path) = icon_paths.iter().find(|path| path.extension() == Some(OsStr::new("icns"))) {
        let mut dest_path = resources_dir.to_path_buf();
        // icns_path has been verified to be a file in Settings::new
        dest_path.push(icns_path.file_name().unwrap());
        try!(create_dir_all(resources_dir));
        try!(fs::copy(&icns_path, &dest_path));
        return Ok(Some(dest_path));
    }

    // Otherwise, read available images and pack them into a new ICNS file.
    let mut family = icns::IconFamily::new();
    for icon_path in icon_paths {
        let icon = try!(image::open(icon_path));
        let density = if is_retina(icon_path) { 2 } else { 1 };
        // Try to add this image to the icon family.  Ignore images whose sizes
        // don't map to any ICNS icon type; print warnings and skip images that
        // fail to encode.
        if let Some(icon_type) = icns::IconType::from_pixel_size_and_density(icon.width(), icon.height(), density) {
            if !family.has_icon_with_type(icon_type) {
                let icon = try!(make_icns_image(icon));
                family.add_icon_with_type(&icon, icon_type).unwrap();
            }
        }
        // TODO: If none of the icons are of usable sizes, we could also use
        // the image crate to scale icons to the appropriate sizes.
    }
    if !family.is_empty() {
        try!(create_dir_all(resources_dir));
        let mut dest_path = resources_dir.clone();
        dest_path.push(bundle_name);
        dest_path.set_extension("icns");
        let icns_file = BufWriter::new(try!(File::create(&dest_path)));
        try!(family.write(icns_file));
        return Ok(Some(dest_path));
    }

    Err(Box::from("No usable icon files found."))
}

/// Converts an image::DynamicImage into an icns::Image.
fn make_icns_image(img: image::DynamicImage) -> io::Result<icns::Image> {
    let pixel_format = match img.color() {
        image::ColorType::RGBA(8) => icns::PixelFormat::RGBA,
        image::ColorType::RGB(8) => icns::PixelFormat::RGB,
        image::ColorType::GrayA(8) => icns::PixelFormat::GrayAlpha,
        image::ColorType::Gray(8) => icns::PixelFormat::Gray,
        _ => {
            let msg = format!("unsupported ColorType: {:?}", img.color());
            return Err(io::Error::new(io::ErrorKind::InvalidData, msg));
        }
    };
    icns::Image::from_data(pixel_format, img.width(), img.height(), img.raw_pixels())
}

/// Returns true if the path has a filename indicating that it is a high-desity
/// "retina" icon.  Specifically, returns true the the file stem ends with
/// "@2x" (a convention specified by the [Apple developer docs](
/// https://developer.apple.com/library/mac/documentation/GraphicsAnimation/Conceptual/HighResolutionOSX/Optimizing/Optimizing.html)).
pub fn is_retina(path: &Path) -> bool {
    path.file_stem()
        .and_then(OsStr::to_str)
        .map(|stem| stem.ends_with("@2x"))
        .unwrap_or(false)
}<|MERGE_RESOLUTION|>--- conflicted
+++ resolved
@@ -80,18 +80,10 @@
                             </dict>\n\
                             </plist>",
                            bin_name,
-<<<<<<< HEAD
-                           settings.icon_file
-                                   .as_ref()
-                                   .and_then(|p| p.file_name())
-                                   .and_then(OsStr::to_str)
-                                   .unwrap_or("???"),
-=======
                            bundle_icon_file.as_ref()
                                            .and_then(|p| p.file_name())
                                            .and_then(OsStr::to_str)
                                            .unwrap_or("???"),
->>>>>>> 82c38dbf
                            settings.bundle_name,
                            settings.version_str.as_ref().unwrap_or(&settings.cargo_settings.version),
                            settings.identifier,
